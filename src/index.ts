import { McpServer } from "@modelcontextprotocol/sdk/server/mcp.js";
import { OpenApiToZod } from "./testing.js";
import { StdioServerTransport } from "@modelcontextprotocol/sdk/server/stdio.js";
import os from 'os';
import { z } from "zod";

<<<<<<< HEAD
const STATSIG_API_URL = "https://api.statsig.com/console/v1/gates";
const STATSIG_EXPERIMENT_API_URL =
  "https://api.statsig.com/console/v1/experiments";
const STATSIG_OPENAPI_URL = "https://api.statsig.com/openapi/20240601.json";
const STATSIG_API_URL_BASE = "https://api.statsig.com";
=======
const DEFAULT_STATSIG_API_URL_BASE = "https://api.statsig.com";

function getUrlBase() {
  return process.env.STATSIG_HOST || DEFAULT_STATSIG_API_URL_BASE;
}

function getOpenApiUrl() {
  return `${getUrlBase()}/openapi/20240601.json`;
}
>>>>>>> 8a697090

const API_HEADERS = {
  "Content-Type": "application/json",
  "STATSIG-API-KEY": process.env.STATSIG_API_KEY || "[KEY MISSING]",
  "STATSIG-API-VERSION": "20240601",
<<<<<<< HEAD
=======
  "User-Agent": `statsig-mcp-server/1.0.0 (platform=${os.platform()}; node=${process.version.substring(1)})`,
>>>>>>> 8a697090
};

const server = new McpServer({
  name: "statsig",
  version: "1.0.0",
});
<<<<<<< HEAD

async function buildTools(server: McpServer, specUrl: string) {
  const spec = await fetchOpenApiSpec(
    "https://api.statsig.com/openapi/20240601.json"
  );
  const schema = generateZodSchema(spec);
  const toolNames = new Set<string>();
  for (const path in schema) {
    for (const method in schema[path]) {
      const { summary, parameters, pathParameters, requestBody } =
        schema[path][method];
      const desc = summary
        ? `${summary} (Call ${method.toUpperCase()} ${path})`
        : `Get statsig-${method}-${path}`;

      let toolName = desc.replace(/[^a-zA-Z0-9]/g, "-").substring(0, 64);
      if (toolNames.has(toolName)) {
        // has to be unique
        toolName = `${toolName}-${toolNames.size}`;
      }
      toolNames.add(toolName);

      const combinedParams: Record<string, z.ZodTypeAny> = {
        ...parameters,
        ...requestBody,
      };

      server.tool(toolName, desc, combinedParams, async (params) => {
        let interpolatedPath = path;
        const searchParams = new URLSearchParams();
        for (const paramName in params) {
          if (pathParameters.includes(paramName)) {
            interpolatedPath = interpolatedPath.replace(
              `{${paramName}}`,
              params[paramName]
            );
          } else {
            searchParams.set(paramName, params[paramName]);
          }
        }

        switch (method.toUpperCase()) {
          case "GET":
            const getResponse = await fetch(
              `${STATSIG_API_URL_BASE}${interpolatedPath}?${searchParams.toString()}`,
              {
                method: method,
                headers: API_HEADERS,
              }
            );
            if (!getResponse.ok) {
              const text = await getResponse.text();
              throw new Error(
                `Failed calling the API: ${getResponse.status} ${text}`
              );
            }
            return {
              content: [{ type: "text", text: await getResponse.text() }],
            };
          case "POST":
            const result = params["application/json"];
            const queryString = searchParams.toString();
            const url = `${STATSIG_API_URL_BASE}${interpolatedPath}${
              queryString ? `?${queryString}` : ""
            }`;

            const postResponse = await fetch(url, {
              method: method,
              headers: {
                ...API_HEADERS,
                "Content-Type": "application/json",
              },
              body: JSON.stringify(result),
            });

            if (!postResponse.ok) {
              const text = await postResponse.text();
              throw new Error(
                `Failed calling the API: ${postResponse.status} ${text}`
              );
            }

            return {
              content: [{ type: "text", text: await postResponse.text() }],
            };
          default:
            throw new Error(`Unsupported HTTP method: ${method}`);
        }
      });
    }
=======

async function isWarehouseNative(): Promise<boolean | null> {
  const response = await fetch(`${getUrlBase()}/console/v1/company`, {
    headers: API_HEADERS,
  });
  if (!response.ok) {
    return null;
  }
  const json = await response.json();
  if (typeof json.data?.isWarehouseNative !== "boolean") {
    return null;
  }
  return json.data.isWarehouseNative;
}

async function buildTools(server: McpServer, specUrl: string, showWarehouseNative: boolean) {
  const converter = await new OpenApiToZod(specUrl).initialize();
  const schema = converter.specToZod();
  const toolNames = new Set<string>();

  for (const [endpoint, methods] of Object.entries(schema)) {
    let toolName = endpoint.replace(/[^a-zA-Z0-9]/g, "-").substring(0, 40);
    if (toolNames.has(toolName)) {
      toolName = `${toolName}-${toolNames.size}`;
    }
    toolNames.add(toolName);

    const methodsToUse = Object.fromEntries(Object.entries(methods).filter(([_, method]) => 
      method.isWHN === showWarehouseNative
    ));

    if (Object.keys(methodsToUse).length === 0) {
      continue;
    }

    const methodsInfo = Object.values(methodsToUse)
      .map((methodInfo) => {
        return `${methodInfo.summary?.toUpperCase()}: ${
          methodInfo.summary
        } || "No summary available"`;
      })
      .join("\n");

    const description =
      `API endpoint: ${endpoint}\n` +
      `Available methods: ${Object.keys(methodsToUse).join(", ").toUpperCase()}\n` +
      `---\n` +
      methodsInfo;

    const methodNames = Object.keys(methodsToUse);
    let enhancedParameters: Record<string, z.ZodType> = {
      method: z
        .enum(methodNames as [string, ...string[]])
        .describe(
          `HTTP method to use. Available methods: ${methodNames.join(", ")}`
        ),
    };

    for (const [method, methodData] of Object.entries(methodsToUse)) {
      if (methodData.parameters) {
        enhancedParameters[`${method}_params`] = z
          .object(methodData.parameters)
          .optional();
      }
    }

    server.tool(toolName, description, enhancedParameters, async (params) => {
      const { method, ...otherParams } = params;
      const methodToUse = method || methodNames[0];
      const methodParams = otherParams[`${methodToUse}_params`] || {};
      const methodConfig = methodsToUse[methodToUse];
      const pathParameters = methodConfig.pathParameters;
      let interpolatedPath = endpoint;
      const searchParams = new URLSearchParams();
      for (const [paramName, paramValue] of Object.entries(methodParams)) {
        if (pathParameters?.includes(paramName)) {
          interpolatedPath = interpolatedPath.replace(
            `{${paramName}}`,
            encodeURIComponent(String(paramValue))
          );
        } else {
          if (paramValue != null) {
            searchParams.set(paramName, String(paramValue));
          }
        }
      }
      const queryString = searchParams.toString();
      const url = `${getUrlBase()}${interpolatedPath}${
        queryString ? `?${queryString}` : ""
      }`;
      console.error(`Sending request to ${url}`);

      try {
        const response = await fetch(url, {
          method: methodToUse,
          headers: API_HEADERS,
        });

        if (!response.ok) {
          const errorText = await response.text();
          throw new Error(`API Error (${response.status}): ${errorText}`);
        }
        let responseData;
        const contentType = response.headers.get("content-type");
        if (contentType && contentType.includes("application/json")) {
          responseData = await response.json();
          return {
            content: [
              { type: "text", text: JSON.stringify(responseData, null, 2) },
            ],
          };
        } else {
          responseData = await response.text();
          return { content: [{ type: "text", text: responseData }] };
        }
      } catch (error) {
        throw new Error(`Error calling the API: ${(error as Error).message}`);
      }
    });
>>>>>>> 8a697090
  }
}

async function main() {
  const specUrl = getOpenApiUrl();
  console.error(`Using API spec from ${specUrl}`);
  const isWHN = await isWarehouseNative();
  // If we can't determine if WHN, we want to show WHN
  await buildTools(server, specUrl, isWHN === false ? false : true);
  const transport = new StdioServerTransport();
  await server.connect(transport);
  console.error("Statsig MCP Server running on stdio");
}

main().catch((error) => {
  console.error("Fatal error in main():", error);
  process.exit(1);
<<<<<<< HEAD
});

// async function derp() {
//   const schema = generateZodSchema(await fetchOpenApiSpec(STATSIG_OPENAPI_URL));
//   for (const path in schema) {
//     for (const method in schema[path]) {
//       const { summary, description, parameters } = schema[path][method];
//       console.log(
//         summary,
//         description,
//         JSON.stringify(zodToJsonSchema(z.object(parameters)), null, 2)
//       );
//     }
//   }
// }

// derp();
=======
});
>>>>>>> 8a697090
<|MERGE_RESOLUTION|>--- conflicted
+++ resolved
@@ -1,17 +1,10 @@
 import { McpServer } from "@modelcontextprotocol/sdk/server/mcp.js";
 import { OpenApiToZod } from "./testing.js";
 import { StdioServerTransport } from "@modelcontextprotocol/sdk/server/stdio.js";
-import os from 'os';
+import os from "os";
 import { z } from "zod";
 
-<<<<<<< HEAD
-const STATSIG_API_URL = "https://api.statsig.com/console/v1/gates";
-const STATSIG_EXPERIMENT_API_URL =
-  "https://api.statsig.com/console/v1/experiments";
-const STATSIG_OPENAPI_URL = "https://api.statsig.com/openapi/20240601.json";
-const STATSIG_API_URL_BASE = "https://api.statsig.com";
-=======
-const DEFAULT_STATSIG_API_URL_BASE = "https://api.statsig.com";
+const DEFAULT_STATSIG_API_URL_BASE = "https://latest.statsigapi.net";
 
 function getUrlBase() {
   return process.env.STATSIG_HOST || DEFAULT_STATSIG_API_URL_BASE;
@@ -20,114 +13,20 @@
 function getOpenApiUrl() {
   return `${getUrlBase()}/openapi/20240601.json`;
 }
->>>>>>> 8a697090
 
 const API_HEADERS = {
   "Content-Type": "application/json",
   "STATSIG-API-KEY": process.env.STATSIG_API_KEY || "[KEY MISSING]",
   "STATSIG-API-VERSION": "20240601",
-<<<<<<< HEAD
-=======
-  "User-Agent": `statsig-mcp-server/1.0.0 (platform=${os.platform()}; node=${process.version.substring(1)})`,
->>>>>>> 8a697090
+  "User-Agent": `statsig-mcp-server/1.0.0 (platform=${os.platform()}; node=${process.version.substring(
+    1
+  )})`,
 };
 
 const server = new McpServer({
   name: "statsig",
   version: "1.0.0",
 });
-<<<<<<< HEAD
-
-async function buildTools(server: McpServer, specUrl: string) {
-  const spec = await fetchOpenApiSpec(
-    "https://api.statsig.com/openapi/20240601.json"
-  );
-  const schema = generateZodSchema(spec);
-  const toolNames = new Set<string>();
-  for (const path in schema) {
-    for (const method in schema[path]) {
-      const { summary, parameters, pathParameters, requestBody } =
-        schema[path][method];
-      const desc = summary
-        ? `${summary} (Call ${method.toUpperCase()} ${path})`
-        : `Get statsig-${method}-${path}`;
-
-      let toolName = desc.replace(/[^a-zA-Z0-9]/g, "-").substring(0, 64);
-      if (toolNames.has(toolName)) {
-        // has to be unique
-        toolName = `${toolName}-${toolNames.size}`;
-      }
-      toolNames.add(toolName);
-
-      const combinedParams: Record<string, z.ZodTypeAny> = {
-        ...parameters,
-        ...requestBody,
-      };
-
-      server.tool(toolName, desc, combinedParams, async (params) => {
-        let interpolatedPath = path;
-        const searchParams = new URLSearchParams();
-        for (const paramName in params) {
-          if (pathParameters.includes(paramName)) {
-            interpolatedPath = interpolatedPath.replace(
-              `{${paramName}}`,
-              params[paramName]
-            );
-          } else {
-            searchParams.set(paramName, params[paramName]);
-          }
-        }
-
-        switch (method.toUpperCase()) {
-          case "GET":
-            const getResponse = await fetch(
-              `${STATSIG_API_URL_BASE}${interpolatedPath}?${searchParams.toString()}`,
-              {
-                method: method,
-                headers: API_HEADERS,
-              }
-            );
-            if (!getResponse.ok) {
-              const text = await getResponse.text();
-              throw new Error(
-                `Failed calling the API: ${getResponse.status} ${text}`
-              );
-            }
-            return {
-              content: [{ type: "text", text: await getResponse.text() }],
-            };
-          case "POST":
-            const result = params["application/json"];
-            const queryString = searchParams.toString();
-            const url = `${STATSIG_API_URL_BASE}${interpolatedPath}${
-              queryString ? `?${queryString}` : ""
-            }`;
-
-            const postResponse = await fetch(url, {
-              method: method,
-              headers: {
-                ...API_HEADERS,
-                "Content-Type": "application/json",
-              },
-              body: JSON.stringify(result),
-            });
-
-            if (!postResponse.ok) {
-              const text = await postResponse.text();
-              throw new Error(
-                `Failed calling the API: ${postResponse.status} ${text}`
-              );
-            }
-
-            return {
-              content: [{ type: "text", text: await postResponse.text() }],
-            };
-          default:
-            throw new Error(`Unsupported HTTP method: ${method}`);
-        }
-      });
-    }
-=======
 
 async function isWarehouseNative(): Promise<boolean | null> {
   const response = await fetch(`${getUrlBase()}/console/v1/company`, {
@@ -143,7 +42,11 @@
   return json.data.isWarehouseNative;
 }
 
-async function buildTools(server: McpServer, specUrl: string, showWarehouseNative: boolean) {
+async function buildTools(
+  server: McpServer,
+  specUrl: string,
+  showWarehouseNative: boolean
+) {
   const converter = await new OpenApiToZod(specUrl).initialize();
   const schema = converter.specToZod();
   const toolNames = new Set<string>();
@@ -155,9 +58,11 @@
     }
     toolNames.add(toolName);
 
-    const methodsToUse = Object.fromEntries(Object.entries(methods).filter(([_, method]) => 
-      method.isWHN === showWarehouseNative
-    ));
+    const methodsToUse = Object.fromEntries(
+      Object.entries(methods).filter(
+        ([_, method]) => method.isWHN === showWarehouseNative
+      )
+    );
 
     if (Object.keys(methodsToUse).length === 0) {
       continue;
@@ -173,7 +78,9 @@
 
     const description =
       `API endpoint: ${endpoint}\n` +
-      `Available methods: ${Object.keys(methodsToUse).join(", ").toUpperCase()}\n` +
+      `Available methods: ${Object.keys(methodsToUse)
+        .join(", ")
+        .toUpperCase()}\n` +
       `---\n` +
       methodsInfo;
 
@@ -189,7 +96,10 @@
     for (const [method, methodData] of Object.entries(methodsToUse)) {
       if (methodData.parameters) {
         enhancedParameters[`${method}_params`] = z
-          .object(methodData.parameters)
+          .object({
+            ...methodData.parameters,
+            ...methodData.requestBody,
+          })
           .optional();
       }
     }
@@ -219,11 +129,13 @@
         queryString ? `?${queryString}` : ""
       }`;
       console.error(`Sending request to ${url}`);
+      const result = methodParams["application/json"];
 
       try {
         const response = await fetch(url, {
           method: methodToUse,
           headers: API_HEADERS,
+          body: result ? JSON.stringify(result) : undefined,
         });
 
         if (!response.ok) {
@@ -247,7 +159,6 @@
         throw new Error(`Error calling the API: ${(error as Error).message}`);
       }
     });
->>>>>>> 8a697090
   }
 }
 
@@ -265,24 +176,4 @@
 main().catch((error) => {
   console.error("Fatal error in main():", error);
   process.exit(1);
-<<<<<<< HEAD
-});
-
-// async function derp() {
-//   const schema = generateZodSchema(await fetchOpenApiSpec(STATSIG_OPENAPI_URL));
-//   for (const path in schema) {
-//     for (const method in schema[path]) {
-//       const { summary, description, parameters } = schema[path][method];
-//       console.log(
-//         summary,
-//         description,
-//         JSON.stringify(zodToJsonSchema(z.object(parameters)), null, 2)
-//       );
-//     }
-//   }
-// }
-
-// derp();
-=======
-});
->>>>>>> 8a697090
+});